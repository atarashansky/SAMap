from scipy.stats import binned_statistic
import hnswlib
import typing
from numba import njit, prange
import os
from os import path
import gc
from samalg import SAM
import time
from sklearn.preprocessing import StandardScaler

from . import q, ut, pd, sp, np, warnings, sc
from .analysis import _compute_csim
from .utils import prepend_var_prefix, to_vn, substr, sparse_knn

from numba.core.errors import NumbaPerformanceWarning, NumbaWarning

warnings.filterwarnings("ignore", category=NumbaPerformanceWarning)
warnings.filterwarnings("ignore", category=NumbaWarning)


class SAMAP(object):
    def __init__(
        self,
        data1: typing.Union[str, SAM],
        data2: typing.Union[str, SAM],
        id1: typing.Optional[str] = "Aa",
        id2: typing.Optional[str] = "Bb",
        f_maps: typing.Optional[str] = "maps/",
        names1: typing.Optional[typing.Union[list, np.ndarray]] = None,
        names2: typing.Optional[typing.Union[list, np.ndarray]] = None,
        gnnm: typing.Optional[tuple] = None,
        taxa: typing.Optional[int] = 33208,
        E: typing.Optional[pd.DataFrame] = None,
        reciprocal_blast: typing.Optional[bool] = True,
        key1: typing.Optional[str] = "leiden_clusters",
        key2: typing.Optional[str] = "leiden_clusters",
        leiden_res1: typing.Optional[int] = 3,
        leiden_res2: typing.Optional[int] = 3,
        save_processed: typing.Optional[bool] = False
    ):

        """Initializes and preprocess data structures for SAMap algorithm.

        Parameters
        ----------
        data1 : string OR SAM
            The path to an unprocessed '.h5ad' `AnnData` object for organism 1.
            OR
            A processed and already-run SAM object.

        data2 : string OR SAM
            The path to an unprocessed '.h5ad' `AnnData` object for organism 2.
            OR
            A processed and already-run SAM object.

        id1 : string
            Organism 1 identifier (corresponds to the transcriptome ID provided
            when using `map_genes.sh`)

        id2 : string
            Organism 2 identifier (corresponds to the transcriptome ID provided
            when using `map_genes.sh`)

        f_maps : string, optional, default 'maps/'
            Path to the `maps` directory output by `map_genes.sh`.
            By default assumes it is in the local directory.

        names1 & names2 : list of 2D tuples or Nx2 numpy.ndarray, optional, default None
            If BLAST was run on a transcriptome with Fasta headers that do not match
            the gene symbols used in the dataset, you can pass a list of tuples mapping
            the Fasta header name to the Dataset gene symbol:
            (Fasta header name , Dataset gene symbol). Transcripts with the same gene
            symbol will be collapsed into a single node in the gene homology graph.
            By default, the Fasta header IDs are assumed to be equivalent to the
            gene symbols used in the dataset.

            names1 corresponds to the mapping for organism 1 and names2 corresponds to
            the mapping for organism 2.

        gnnm : tuple(scipy.sparse.csr_matrix,numpy array, numpy array)
            If the homology graph was already computed, you can pass it here in the form of a tuple:
            (sparse adjacency matrix, species 1 genes, species 2 genes).
            This is the tuple returned by `_calculate_blast_graph(...)` or `_coarsen_eggnog_graph(...)`.

        taxa : int, optional, default 33208
            Specifies the taxonomic level at which genes with overlapping orthology groups will be linked.
            Only used if EGGNOG is True.

        E : tuple(pd.DataFrame,pd.DataFrame), optional, default None
            A tuple of EGGNOG orthology group mapping tables corresponding to species 1 and 2,
            respectively. If not `None` (default) SAMap will construct its homology graph using
            the EGGNOG mapping tables instead of the BLAST results.
        
        reciprocal_blast : bool, optional, default True
            If True, only keep reciprocal edges in the computed BLAST graph.

        key1 & key2 : str, optional, default 'leiden_clusters'
            The `sam.adata.obs` key to use for determining maximum neighborhood size of each cell. 
            If set to 'leiden_clusters', leiden clustering will be performed using the resolution
            parameter specified by `leiden_res1/2`
            
        leiden_res1 & leiden_res2 : float, optional, default 3
            The resolution parameter for the leiden clustering to be done on the manifold of organisms
            1/2. Each cell's neighborhood size will be capped to be the size of its leiden cluster.
            
        save_processed : bool, optional, default False
            If True saves the processed SAM objects corresponding to each species to an `.h5ad` file.
            This argument is unused if preloaded SAM objects are passed in to SAMAP.
        """

        if not (isinstance(data1, str) or isinstance(data1, SAM)):
            raise TypeError("Input data 1 must be either a path or a SAM object.")

        if not (isinstance(data2, str) or isinstance(data2, SAM)):
            raise TypeError("Input data 2 must be either a path or a SAM object.")

        if isinstance(data1, str):
            print("Processing data 1 from:\n{}".format(data1))
            sam1 = SAM()
            sam1.load_data(data1)
            sam1.preprocess_data(
                sum_norm="cell_median",
                norm="log",
                thresh_low=0.0,
                thresh_high=0.96,
                min_expression=1,
            )
            sam1.run(
                preprocessing="StandardScaler",
                npcs=150,
                weight_PCs=False,
                k=20,
                n_genes=3000,
                weight_mode='combined'
            )
            f1n = ".".join(data1.split(".")[:-1]) + "_pr.h5ad"
            
            print("Preparing data 1 for SAMap.")
            if key1 == "leiden_clusters":
                sam1.leiden_clustering(res=leiden_res1)

            if "PCs_SAMap" not in sam1.adata.varm.keys():
                prepare_SAMap_loadings(sam1)
    
            if save_processed:
                print("Saving processed data to:\n{}".format(f1n))
                sam1.save_anndata(f1n)
        else:
            sam1 = data1
            print("Preparing data 1 for SAMap.")
            if key1 == "leiden_clusters":
                sam1.leiden_clustering(res=leiden_res1)

            if "PCs_SAMap" not in sam1.adata.varm.keys():
                prepare_SAMap_loadings(sam1)            

        if isinstance(data2, str):
            print("Processing data 2 from:\n{}".format(data2))
            sam2 = SAM()
            sam2.load_data(data2)
            sam2.preprocess_data(
                sum_norm="cell_median",
                norm="log",
                thresh_low=0.0,
                thresh_high=0.96,
                min_expression=1,
            )
            sam2.run(
                preprocessing="StandardScaler",
                npcs=150,
                weight_PCs=False,
                k=20,
                n_genes=3000,
                weight_mode='combined'
            )
            f2n = ".".join(data2.split(".")[:-1]) + "_pr.h5ad"
            
            print("Preparing data 2 for SAMap.")
            if key2 == "leiden_clusters":
                sam2.leiden_clustering(res=leiden_res2)

            if "PCs_SAMap" not in sam2.adata.varm.keys():
                prepare_SAMap_loadings(sam2)            
            
            if save_processed:            
                print("Saving processed data to:\n{}".format(f2n))
                sam2.save_anndata(f2n)
        else:         
            sam2 = data2
            print("Preparing data 2 for SAMap.")
            if key2 == "leiden_clusters":
                sam2.leiden_clustering(res=leiden_res2)

            if "PCs_SAMap" not in sam2.adata.varm.keys():
                prepare_SAMap_loadings(sam2)               

        if gnnm is None:
            if E is None:
                gnnm, gn1, gn2 = _calculate_blast_graph(
                    id1, id2, f_maps=f_maps, reciprocate=reciprocal_blast
                )
            else:
                gnnm, gn1, gn2 = _calculate_eggnog_graph(E[0], E[1], id1, id2, taxa=taxa)

            gn = np.append(gn1,gn2)
            
            if names1 is not None or names2 is not None:
                gnnm, gn1, gn2, gn = _coarsen_blast_graph(
                    gnnm, gn1, gn2, gn, id1, id2, names1, names2
                )

            gnnm = _filter_gnnm(gnnm, thr=0.25)
        else:
            gnnm, gn1, gn2 = gnnm
            gn = np.append(gn1,gn2)
            id1 = gn1[0].split("_")[0]
            id2 = gn2[0].split("_")[0]

        prepend_var_prefix(sam1, id1)
        prepend_var_prefix(sam2, id2)

        ge1 = q(sam1.adata.var_names)
        ge2 = q(sam2.adata.var_names)

        gn1 = gn1[np.in1d(gn1, ge1)]
        gn2 = gn2[np.in1d(gn2, ge2)]
        f = np.in1d(gn, np.append(gn1, gn2))
        gn = gn[f]
        gnnm = gnnm[f][:, f]
        A = pd.DataFrame(data=np.arange(gn.size)[None, :], columns=gn)
        ge = np.append(ge1, ge2)
        ge = ge[np.in1d(ge, gn)]
        ix = A[ge].values.flatten()
        gnnm = gnnm[ix][:, ix]
        gn = ge
        gn1 = ge[np.in1d(ge, gn1)]
        gn2 = ge[np.in1d(ge, gn2)]

        print(
            "{} `{}` genes and {} `{}` gene symbols match between the datasets and the BLAST graph.".format(
                gn1.size, id1, gn2.size, id2
            )
        )

        smap = _Samap_Iter(sam1, sam2, gnnm, gn1, gn2, key1=key1, key2=key2)
        self.sam1 = sam1
        self.sam2 = sam2
        self.gnnm = gnnm
        self.gn1 = gn1
        self.gn2 = gn2
        self.gn = gn
        self.id1 = id1
        self.id2 = id2
        self.smap = smap

    def run(
        self,
        NUMITERS: typing.Optional[int] = 3,
        NH1: typing.Optional[int] = 3,
        NH2: typing.Optional[int] = 3,
        K: typing.Optional[int] = 20,
        N_GENE_CHUNKS: typing.Optional[int] = 1,
        umap: typing.Optional[bool] = True,
        ncpus=os.cpu_count(),
        hom_edge_thr=0,
        hom_edge_mode = "pearson",
        scale_edges_by_corr = False,
        neigh_from_key1 = False,
        neigh_from_key2 = False
        
    ):
        """Runs the SAMap algorithm.

        Parameters
        ----------
        NUMITERS : int, optional, default 3
            Runs SAMap for `NUMITERS` iterations.        
            
        NH1 : int, optional, default 3
            Cells up to `NH1` hops away from a particular cell in organism 1
            will be included in its neighborhood.

        NH2 : int, optional, default 3
            Cells up to `NH2` hops away from a particular cell in organism 2
            will be included in its neighborhood.

        K : int, optional, default 20
            The number of cross-species edges to identify per cell.

        N_GENE_CHUNKS : int, optional, default 1
            When updating the edge weights in the BLAST homology graph, the operation
            will be split up into `N_GENE_CHUNKS` chunks. For large datasets
            (>50,000 cells), use more chunks (e.g. 4) to avoid running out of
            memory.
            
        umap : bool, optional, default True
            If True, performs UMAP on the combined manifold to generate a 2D visualization.
            If False, skips this step. 
            
        ncpus : int, optional, default `os.cpu_count()`
            The number of CPUs to use when computing gene-gene correlations.
            Defaults to using all available CPUs.
            
        hom_edge_thr : float, optional, default 0
            Edges with weight below `hom_edge_thr` in the homology graph will be set to zero.
            
        hom_edge_mode: str, optional, default "pearson"
            If "pearson", edge weights in the homology graph will be calculated using Pearson
            correlation. If "mutual_info", edge weights will be calculated using normalized
            mutual information. The latter requires package `fast-histogram` to be installed.
            
        scale_edges_by_corr: bool, optional, default False
            If True, scale cell-cell cross-species edges by their expression similarities
            (correlations).
            
        neigh_from_key1 : bool, optional, default False
            If True, species 1 neighborhoods are calculated directly from the chosen clustering (`self.key1`).
            Cells within the same cluster belong to the same neighborhood.
            
        neigh_from_key2 : bool, optional, default False
            If True, species 2 neighborhoods are calculated directly from the chosen clustering (`self.key2`).
            Cells within the same cluster belong to the same neighborhood.
            
        Returns
        -------
        samap - Species-merged SAM object
        """
        start_time = time.time()

        sam1 = self.sam1
        sam2 = self.sam2
        gnnm = self.gnnm
        gn1 = self.gn1
        gn2 = self.gn2
        gn = self.gn
        smap = self.smap

        smap.run(
            NUMITERS=NUMITERS,
            NOPs1=0,
            NOPs2=0,
            NH1=NH1,
            NH2=NH2,
            K=K,
            NCLUSTERS=N_GENE_CHUNKS,
            ncpus=ncpus,
            THR=hom_edge_thr,
            corr_mode=hom_edge_mode,
            scale_edges_by_corr = scale_edges_by_corr,
            neigh_from_key1=neigh_from_key1,
            neigh_from_key2=neigh_from_key2
        )
        samap = smap.final_sam
        self.samap = samap
        self.ITER_DATA = smap.ITER_DATA

        print("Alignment score ---", _avg_as(samap).mean())
        if umap:
            print("Running UMAP on the stitched manifolds.")
            sc.tl.umap(self.samap.adata,min_dist=0.1,init_pos='random')
        
        try:
            hom_graph = smap.GNNMS_corr[-1]
            samap.adata.uns["homology_graph_reweighted"] = hom_graph
        except:
            pass
        
        samap.adata.uns["homology_graph"] = gnnm
        samap.adata.uns["homology_gene_names"] = gn
        samap.adata.uns["homology_gene_names1"] = gn1
        samap.adata.uns["homology_gene_names2"] = gn2

        samap.adata.obs["species"] = pd.Categorical(
            [self.id1] * sam1.adata.shape[0] + [self.id2] * sam2.adata.shape[0]
        )
        
        if umap:
            self.sam1.adata.obsm['X_umap_samap'] = self.samap.adata[self.sam1.adata.obs_names].obsm['X_umap']
            self.sam2.adata.obsm['X_umap_samap'] = self.samap.adata[self.sam2.adata.obs_names].obsm['X_umap']        
        
        self.run_time = time.time() - start_time
        print("Elapsed time: {} minutes.".format(self.run_time / 60))
        return samap

    def run_umap(self):
        print("Running UMAP on the stitched manifolds.")
        sc.tl.umap(self.samap.adata,min_dist=0.1,init_pos='random')
        self.sam1.adata.obsm['X_umap_samap'] = self.samap.adata[self.sam1.adata.obs_names].obsm['X_umap']
        self.sam2.adata.obsm['X_umap_samap'] = self.samap.adata[self.sam2.adata.obs_names].obsm['X_umap']        

    def plot_expression_overlap(self,g1,g2,axes=None,
                                COLOR0='gray', COLOR1='#000098', COLOR2='#ffb900', COLOR3='#00ceb5',
                                s0 = 1, s1 = 3, s2 = 3, s3 = 10,
                                thr = 0.1,**kwargs):
        """Displays the expression overlap of two genes on the combined manifold.

        Parameters
        ----------
        g1 : str
            Gene ID from species 1.
        
        g2 : str
            Gene ID from species 2.
            
        axes : matplotlib.pyplot.Axes, optional, default None
            Displays the scatter plot on the provided axes if specified.
            Otherwise creates a new figure.
            
        COLOR0 : str, optional, default 'gray'
            The color for cells that do not express `g1` or `g2`.
        
        COLOR1 : str, optional, default '#000098'
            The color for cells expressing `g1`.
        
        COLOR2 : str, optional, default '#ffb900'
            The color for cells expressing `g2`.
        
        COLOR3 : str, optional, default '#00ceb5'
            The color for cells that overlap in
            expression of `g1` and `g2`.
        
        s0 : int, optional, default 1
            Marker size corresponding to `COLOR0`.
            
        s1 : int, optional, default 3
            Marker size corresponding to `COLOR1`.
            
        s2 : int, optional, default 3
            Marker size corresponding to `COLOR2`.
            
        s3 : int, optional, default 10
            Marker size corresponding to `COLOR3`.
        
        thr : float, optional, default 0.1
            Threshold below which imputed expressions across species are zero'd out. 
        
        Keyword Arguments (**kwargs)
        ----------------------------
        Most arguments accepted by matplotlib.pyplot.scatter are available.
        

        Returns
        -------
        ax - matplotlib.pyplot.Axes
        """
        
        from matplotlib import cm
        from matplotlib.colors import to_rgba
        def hex_to_rgb(value):
            value = value.lstrip('#')
            lv = len(value)
            lv = list(int(value[i:i + lv // 3], 16) for i in range(0, lv, lv // 3))
            lv = [x/255 for x in lv]
            return lv
        
        sm = self
        
        nnm = sm.samap.adata.obsp['connectivities']
        su = nnm.sum(1).A.flatten()[:,None]
        su[su==0]=1

        nnm = nnm.multiply(1/su).tocsr()
        B1 = True
        if g1 not in sm.sam1.adata.var_names:
            if sm.id1+"_"+g1 not in sm.sam1.adata.var_names:
                if g1 not in sm.sam2.adata.var_names:
                    if sm.id2+"_"+g1 not in sm.sam2.adata.var_names:
                        raise ValueError(f"{g1} not found in either dataset.")
                    else:
                        a1 = sm.sam2.adata[:,sm.id2+"_"+g1].X.A.flatten()[:,None]
                        B1=False
                else:
                    a1 = sm.sam2.adata[:,g1].X.A.flatten()[:,None]
                    B1=False
            else:
                a1 = sm.sam1.adata[:,sm.id1+"_"+g1].X.A.flatten()[:,None]
        else:
            a1 = sm.sam1.adata[:,g1].X.A.flatten()[:,None]
            
        B2=True
        if g2 not in sm.sam2.adata.var_names:
            if sm.id2+"_"+g2 not in sm.sam2.adata.var_names:
                if g2 not in sm.sam1.adata.var_names:
                    if sm.id1+"_"+g2 not in sm.sam1.adata.var_names:
                        raise ValueError(f"{g2} not found in either dataset.")
                    else:
                        a2 = sm.sam1.adata[:,sm.id1+"_"+g2].X.A.flatten()[:,None]
                        B2=False
                else:
                    a2 = sm.sam1.adata[:,g2].X.A.flatten()[:,None]
                    B2=False
            else:
                a2 = sm.sam2.adata[:,sm.id2+"_"+g2].X.A.flatten()[:,None]
        else:
            a2 = sm.sam2.adata[:,g2].X.A.flatten()[:,None]            

        d1 = np.append(a1,np.zeros(sm.sam2.adata.shape[0])) if B1 else np.append(np.zeros(sm.sam1.adata.shape[0]),a1)
        d2 = np.append(np.zeros(sm.sam1.adata.shape[0]),a2) if B2 else np.append(a2,np.zeros(sm.sam2.adata.shape[0]))

        davg1 = nnm.dot(d1).flatten()
        davg2 = nnm.dot(d2).flatten()
        davg1[davg1<thr]=0
        davg2[davg2<thr]=0
        
        davg3 = np.vstack((davg1,davg2)).min(0)
        ma = max([davg1.max(),davg2.max(),davg3.max()])
        if davg1.max()>0:
            davg1 = davg1/davg1.max()
        if davg2.max()>0:
            davg2 = davg2/davg2.max()
        if davg3.max()>0:
            davg3 = davg3/davg3.max()            

        c1 = hex_to_rgb(COLOR1)+[0.0]
        c2 = hex_to_rgb(COLOR2)+[0.0]
        c3 = hex_to_rgb(COLOR3)+[0.0]

        c1 = np.vstack([c1]*davg1.size)
        c2 = np.vstack([c2]*davg1.size)
        c3 = np.vstack([c3]*davg1.size)
        c1[:,-1] = davg1# if not reverse else davg2
        c2[:,-1] = davg2# if not reverse else davg1
        c3[:,-1] = davg3

        ax = sm.samap.scatter(projection = 'X_umap', colorspec = COLOR0, axes=axes, s = s0)
        sm.samap.scatter(projection = 'X_umap', c = c1, axes = ax, s = s1,colorbar=False,**kwargs)
        sm.samap.scatter(projection = 'X_umap', c = c2, axes = ax, s = s2,colorbar=False,**kwargs)
        sm.samap.scatter(projection = 'X_umap', c = c3, axes = ax, s = s3,colorbar=False,**kwargs)
        return ax    
    
    def scatter(self,axes=None, c1='#000098', c2='#ffb900', s1=10,s2=10,alpha1=1.0,alpha2=1.0, **kwargs):
        """Displays the UMAP projection of the combined manifold.

        Parameters
        ----------
        axes : matplotlib.pyplot.Axes, optional, default None
            Displays the scatter plot on the provided axes if specified.
            Otherwise creates a new figure.
            
        c1 : str, optional, default '#000098'
            The color for cells from species 1.
        
        c2 : str, optional, default '#ffb900'
            The color for cells from species 2.
            
        s1 : int, optional, default 10
            Marker size corresponding to `c1`.
            
        s2 : int, optional, default 10
            Marker size corresponding to `c2`.
        
        alpha1 : float, optional, default 1.0
            The transparency of dots from species 1.
            
        alpha2 : float, optional, default 1.0
            The transparency of dots from species 2.
                    
        Keyword Arguments (**kwargs)
        ----------------------------
        Most arguments accepted by matplotlib.pyplot.scatter are available.
        

        Returns
        -------
        ax - matplotlib.pyplot.Axes
        """
        
        ax = self.sam1.scatter(projection = 'X_umap_samap',axes=axes,colorspec=c1, s=s1, alpha=alpha1,**kwargs)
        ax = self.sam2.scatter(projection = 'X_umap_samap',axes=ax,colorspec=c2, s=s2, alpha=alpha2,**kwargs)
        return ax
        
    def gui(self):
        """Launches a SAMGUI instance containing the two SAM objects."""
        if 'SamapGui' not in self.__dict__:
            try:
                from samalg.gui import SAMGUI
            except ImportError:
                raise ImportError('Please install SAMGUI dependencies. See the README in the SAM github repository.')

            sg = SAMGUI(sam = [self.sam1,self.sam2], title = [self.id1,self.id2],default_proj='X_umap_samap')
            self.SamapGui = sg
            return sg.SamPlot
        else:
            return self.SamapGui.SamPlot
        
    def refine_homology_graph(self, THR=0, NCLUSTERS=1, ncpus = os.cpu_count(), corr_mode='pearson', ct_labels = None):
        return self.smap.refine_homology_graph(NCLUSTERS=NCLUSTERS, ncpus=ncpus, THR=THR, corr_mode=corr_mode, ct_labels=ct_labels)
        
class _Samap_Iter(object):
    def __init__(
        self, sam1, sam2, gnnm, gn1, gn2, key1="leiden_clusters", key2="leiden_clusters"
    ):
        self.sam1 = sam1
        self.sam2 = sam2
        self.gnnm = gnnm
        self.gnnmu = gnnm
        self.gn1 = gn1
        self.gn2 = gn2
        self.key1 = key1
        self.key2 = key2
        self.SCORE_VEC = []
        self.GNNMS_corr = []
        self.GNNMS_pruned = []
        self.GNNMS_nnm = []
        self.ITER_DATA = [
            self.GNNMS_nnm,
            self.GNNMS_corr,
            self.GNNMS_pruned,
            self.SCORE_VEC,
        ]
        self.iter = 0

    def refine_homology_graph(self, NCLUSTERS=1, ncpus=os.cpu_count(), THR=0, corr_mode='pearson', ct_labels=None):
        if corr_mode=='mutual_info':
            try:
                from fast_histogram import histogram2d
            except:
                raise ImportError("Package `fast_histogram` must be installed for `corr_mode='mutual_info'`.");
                
        sam1 = self.sam1
        sam2 = self.sam2
        sam4 = self.samap
        
        gnnm = self.gnnm
        gn1 = self.gn1
        gn2 = self.gn2
        gnnmu = self.gnnmu
        
        gnnmu = _refine_corr(
            sam1,
            sam2,
            sam4,
            gnnm,
            gn1,
            gn2,
            THR=THR,
            use_seq=False,
            T1=0,
            T2=0,
            NCLUSTERS=NCLUSTERS,
            ncpus=ncpus,
            corr_mode=corr_mode,
            ct_labels=ct_labels
        )
        return gnnmu

    def run(self, NUMITERS=3, NOPs1=0, NOPs2=0, NH1=2, NH2=2, K=20, corr_mode='pearson', NCLUSTERS=1,
                  scale_edges_by_corr=False, THR=0, neigh_from_key1=False, neigh_from_key2=False, ncpus=os.cpu_count()):
        sam1 = self.sam1
        sam2 = self.sam2
        gnnm = self.gnnm
        gn1 = self.gn1
        gn2 = self.gn2
        gnnmu = self.gnnmu
        
        gn = np.append(gn1, gn2)

        if self.iter > 0:
            sam4 = self.samap

        for i in range(NUMITERS):
            if self.iter > 0 and i == 0:
                print("Calculating gene-gene correlations in the homology graph...")
                gnnmu = self.refine_homology_graph(ncpus = ncpus, NCLUSTERS = NCLUSTERS, THR=THR, corr_mode=corr_mode)

                self.GNNMS_corr.append(gnnmu)
                self.gnnmu = gnnmu

            gnnm2 = _get_pairs(sam1, sam2, gnnmu, gn1, gn2, NOPs1=NOPs1, NOPs2=NOPs2)
            self.GNNMS_pruned.append(gnnm2)

            sam4 = _mapper(
                [sam1, sam2],
                gnnm2,
                gn,
                umap=False,
                K=K,
                NH1=NH1,
                NH2=NH2,
                coarsen=True,
                key1=self.key1,
                key2=self.key2,
                scale_edges_by_corr=scale_edges_by_corr,
                neigh_from_key1=neigh_from_key1,
                neigh_from_key2=neigh_from_key2
            )

            self.samap = sam4
            self.GNNMS_nnm.append(sam4.adata.obsp["connectivities"])

            _, _, _, CSIMth = _compute_csim(sam4, "leiden_clusters")

            self.SCORE_VEC.append(CSIMth.flatten())
            if len(self.SCORE_VEC) > 1:
                diff = self.SCORE_VEC[-1] - self.SCORE_VEC[-2]
            elif len(self.SCORE_VEC) > 0:
                diff = self.SCORE_VEC[-1] - np.zeros(self.SCORE_VEC[-1].size)

            diffmax = diff.max()
            diffmin = diff.min()
            print(
                "ITERATION: " + str(i),
                "\nAverage alignment score (A.S.): ",
                _avg_as(sam4).mean(),
                "\nMax A.S. improvement:",
                diffmax,
                "\nMin A.S. improvement:",
                diffmin,
            )
            self.iter += 1
            if i < NUMITERS - 1:
                print("Calculating gene-gene correlations in the homology graph...")
                self.samap = sam4
                gnnmu = self.refine_homology_graph(ncpus = ncpus,  NCLUSTERS = NCLUSTERS,  THR=THR, corr_mode=corr_mode)

                self.GNNMS_corr.append(gnnmu)
                self.gnnmu = gnnmu

            gc.collect()

        self.final_sam = sam4
        self.final_sam.adata.uns["edge_weights"] = self.final_sam.adata.uns["mdata"][
            "edge_weights"
        ]
        
@njit(parallel=True)        
def _replace(X,Y,xi,yi):
    data = np.zeros(xi.size)
    for i in prange(xi.size):
        x=X[xi[i]]
        y=Y[yi[i]]
        data[i] = ((x-x.mean())*(y-y.mean()) / x.std() / y.std()).sum() / x.size
    return data
    
    
def _generate_coclustering_matrix(cl):
    cl = ut.convert_annotations(np.array(list(cl)))
    clu,cluc=np.unique(cl,return_counts=True)    
    v = np.zeros((cl.size,clu.size))
    v[np.arange(v.shape[0]),cl]=1
    v = sp.sparse.csr_matrix(v)
    return v

    
def _mapper(
    sams,
    gnnm,
    gn,
    NH1=3,
    NH2=3,
    umap=False,
    mdata=None,
    k=None,
    K=20,
    chunksize=20000,
    coarsen=True,
    key1="leiden_clusters",
    key2="leiden_clusters",
    scale_edges_by_corr=False,
    neigh_from_key1=False,
    neigh_from_key2=False,
    **kwargs
):
    n = len(sams)
    DS = {}
    for I in range(n):
        sam = sams[I]
        for J in range(I + 1, n):
            print("Stitching SAM " + str(I) + " and SAM " + str(J))
            sam2 = sams[J]

            if mdata is None:
                mdata = _mapping_window(sam, sam2, gnnm, gn, K=K)

            if k is None:
                k1 = sam.run_args.get("k", 20)
            else:
                k1 = k

            print("Using " + key1 + " and " + key2 + " cluster labels.")

            CL1 = sam.get_labels(key1)
            CL2 = sam2.get_labels(key2)

            clu1, ix1, cluc1 = np.unique(CL1, return_counts=True, return_inverse=True)
            clu2, ix2, cluc2 = np.unique(CL2, return_counts=True, return_inverse=True)

            K1 = cluc1[ix1]
            K2 = cluc2[ix2]

            h2m = mdata["knn_1v2"]
            m2h = mdata["knn_2v1"]

            if coarsen:
                h2m0 = h2m.copy()
                m2h0 = m2h.copy()
                h2m0.data[:] = 1
                m2h0.data[:] = 1

                print("Out-neighbor smart expansion 1")
                nnm = sam.adata.obsp["connectivities"].copy()
                nnm1_out = nnm
                if not neigh_from_key1:
                    nnm1_in = _smart_expand(nnm, K1, NH=NH1)
                    nnm1_in.data[:] = 1
                else:
                    nnm1_in = _generate_coclustering_matrix(CL1)

                print("Out-neighbor smart expansion 2")
                nnm = sam2.adata.obsp["connectivities"].copy()
                nnm2_out = nnm
                if not neigh_from_key2:
                    nnm2_in = _smart_expand(nnm, K2, NH=NH2)
                    nnm2_in.data[:] = 1
                else:
                    nnm2_in = _generate_coclustering_matrix(CL2)                    


                mdata["nnm1_out"] = nnm1_out
                mdata["nnm1_in"] = nnm1_in
                mdata["nnm2_out"] = nnm2_out
                mdata["nnm2_in"] = nnm2_in

                B = h2m
                B2 = m2h
                s = B.sum(1).A
                s2 = B2.sum(1).A
                s[s == 0] = 1
                s2[s2 == 0] = 1

                B = B.multiply(1 / s).tocsr()
                B2 = B2.multiply(1 / s2).tocsr()

                print("Indegree coarsening")

                numiter = max(nnm2_in.shape[0], nnm1_in.shape[0]) // chunksize + 1

                if nnm2_in.shape[0] < nnm1_in.shape[0]:
                    R = True
                else:
                    R = False

                D = sp.sparse.csr_matrix((0, min(nnm2_in.shape[0], nnm1_in.shape[0])))
                for bl in range(numiter):
                    print(str(bl) + "/" + str(numiter), D.shape, R)
                    if not R:
                        if neigh_from_key2:
                            C = nnm2_in[bl * chunksize : (bl + 1) * chunksize].dot(nnm2_in.T.dot(B.T))
                        else:
                            C = nnm2_in[bl * chunksize : (bl + 1) * chunksize].dot(B.T)
                        C.data[C.data < 0.1] = 0
                        C.eliminate_zeros()
                        if neigh_from_key1:
                            C2 = nnm1_in.dot(nnm1_in.T.dot(B2[bl * chunksize : (bl + 1) * chunksize].T)).T
                        else:
                            C2 = nnm1_in.dot(B2[bl * chunksize : (bl + 1) * chunksize].T).T
                        C2.data[C2.data < 0.1] = 0
                        C2.eliminate_zeros()
                    else:
                        if neigh_from_key2:
                            C = nnm2_in.dot(nnm2_in.T.dot(B[bl * chunksize : (bl + 1) * chunksize].T)).T
                        else:
                            C = nnm2_in.dot(B[bl * chunksize : (bl + 1) * chunksize].T).T
                        C.data[C.data < 0.1] = 0
                        C.eliminate_zeros()
                        if neigh_from_key1:
                            C2 = nnm1_in[bl * chunksize : (bl + 1) * chunksize].dot(nnm1_in.T.dot(B2.T))
                        else:
                            C2 = nnm1_in[bl * chunksize : (bl + 1) * chunksize].dot(B2.T)
                        C2.data[C2.data < 0.1] = 0
                        C2.eliminate_zeros()

                    X = C.multiply(C2)
                    X.data[:] = X.data ** 0.5
                    del C
                    del C2
                    gc.collect()
                    D = sp.sparse.vstack((D, X))
                    del X
                    gc.collect()

                if not R:
                    D = D.T
                D = D.tocsr()

                mdata["xsim"] = D
                if scale_edges_by_corr:
                    print('Scaling edge weights by expression correlations.')                
                    x,y = D.nonzero()
                    vals = _replace(mdata["wPCA1"],mdata["wPCA2"],x,y)
                    vals[vals<0]=0
                    D.data[:] = np.sqrt(vals*D.data)
                
                D1 = sparse_knn(D, k1).tocsr()
                D2 = sparse_knn(D.T, k1).tocsr()                

            else:
                D1 = h2m
                D2 = m2h
                if k1 < K:
                    print("Redoing sparse kNN selection...")
                    D1 = sparse_knn(D1, k1).tocsr()
                    D2 = sparse_knn(D2, k1).tocsr()

            try:
                DS[I][J] = D1
            except:
                DS[I] = {}
                DS[I][J] = D1

            try:
                DS[J][I] = D2
            except:
                DS[J] = {}
                DS[J][I] = D2

    ROWS = []
    for I in range(n):
        ROW = []
        ROWt = []
        for J in range(n):
            if I != J:
                ROW.append(DS[I][J])
                ROWt.append(DS[J][I])

        nnm = sams[I].adata.obsp["connectivities"]

        row = sp.sparse.hstack(ROW)
        rowt = sp.sparse.vstack(ROWt)
        x = 1 - row.sum(1).A.flatten() / k1 / (n - 1)

        # onemode projection
        s = row.sum(1).A
        s[s == 0] = 1
        s2 = rowt.sum(1).A
        s2[s2 == 0] = 1
        proj = row.multiply(1 / s).dot(rowt.multiply(1 / s2)).tocsr()

        # find rows with abnormally small # edges in projection
        z = proj.copy()
        z.data[:] = 1
        idx = np.where(z.sum(1).A.flatten() >= k1)[0]

        # copy nearest neighbor graph
        omp = nnm.copy().astype("float")
        omp.data[:] = 1

        # renormalize edge weights to max 1
        s = proj.max(1).A
        s[s == 0] = 1
        proj = proj.multiply(1 / s).tocsr()

        # find edges in original graph and only choose ones from nonzero rows
        X, Y = omp.nonzero()
        X2 = X[np.in1d(X, idx)]
        Y2 = Y[np.in1d(X, idx)]

        omp = omp.tolil()
        omp[X2, Y2] = np.vstack((proj[X2, Y2].A.flatten(), np.ones(X2.size) * 0.3)).max(
            0
        )
        omp = omp.tocsr()
        omp = omp.multiply(x[:, None]).tocsr()
        ROW.insert(I, omp)
        ROWS.append(sp.sparse.hstack(ROW))
    NNM = sp.sparse.vstack((ROWS)).tolil()

    NNM.setdiag(0)
    # """

    print("Concatenating SAM objects...")
    sam3 = _concatenate_sam(sams, NNM, mdata["ortholog_pairs"])

    sam3.adata.uns["mdata"] = mdata

    if umap:
        print("Computing UMAP projection...")
        sc.tl.umap(sam3.adata, min_dist=0.1)
    return sam3

def _refine_corr(
    sam1,
    sam2,
    st,
    gnnm,
    gn1,
    gn2,
    corr_mode="mutual_info",
    THR=0,
    use_seq=False,
    T1=0.25,
    T2=0,
    NCLUSTERS=1,
    ncpus=os.cpu_count(),
    ct_labels=None
):
    # import networkx as nx
    gn = np.append(gn1, gn2)

    x, y = gnnm.nonzero()
    cl = sam1.leiden_clustering(gnnm, res=0.5)
    ix = np.argsort(cl)
    NGPC = gn.size // NCLUSTERS + 1
    ixs = []
    for i in range(NCLUSTERS):
        ixs.append(np.sort(ix[i * NGPC : (i + 1) * NGPC]))

    assert np.concatenate(ixs).size == gn.size

    GNNMSUBS = []
    CORRSUBS = []
    GNSUBS = []
    for i in range(len(ixs)):
        ixs[i] = np.unique(np.append(ixs[i], gnnm[ixs[i], :].nonzero()[1]))
        gnnm_sub = gnnm[ixs[i], :][:, ixs[i]]
        gnsub = gn[ixs[i]]
        gn1_sub = gn1[np.in1d(gn1, gnsub)]
        gn2_sub = gn2[np.in1d(gn2, gnsub)]
        gnnm2_sub, CORR_sub = _refine_corr_parallel(
            sam1,
            sam2,
            st,
            gnnm_sub,
            gn1_sub,
            gn2_sub,
            corr_mode=corr_mode,
            THR=THR,
            use_seq=use_seq,
            T1=T1,
            T2=T2,
            ncpus=ncpus,
            ct_labels=ct_labels
        )
        GNNMSUBS.append(gnnm2_sub)
        CORRSUBS.append(CORR_sub)
        GNSUBS.append(gnsub)
        gc.collect()
    I = []
    P = []
    for i in range(len(GNNMSUBS)):
        I.append(
            np.unique(np.sort(np.vstack((GNNMSUBS[i].nonzero())).T, axis=1), axis=0)
        )
        P.append(GNSUBS[i][I[-1]])

    GN = pd.DataFrame(data=np.arange(gn.size)[None, :], columns=gn)
    gnnm3 = sp.sparse.lil_matrix(gnnm.shape)
    for i in range(len(I)):
        x, y = GN[P[i][:, 0]].values.flatten(), GN[P[i][:, 1]].values.flatten()
        gnnm3[x, y] = GNNMSUBS[i][I[i][:, 0], I[i][:, 1]].A.flatten()

    gnnm3 = gnnm3.tocsr()
    x, y = gnnm3.nonzero()
    # gnnm3[y,x]=gnnm3.data
    gnnm3 = gnnm3.tolil()
    gnnm3[y, x] = gnnm3[x, y].A.flatten()
    return gnnm3.tocsr()


def _calculate_eggnog_graph(A, B, id1, id2, taxa=33208):
    import networkx as nx

    A = A.copy()
    B = B.copy()
    A.index = id1 + "_" + A.index
    B.index = id2 + "_" + B.index

    x, ix = ut.search_string(A.values, "@{}".format(taxa))
    A = A.iloc[ix]
    ogA = substr(substr(x, "@{}".format(taxa), 0), ",", -1)

    x, ix = ut.search_string(B.values, "@{}".format(taxa))
    B = B.iloc[ix]
    ogB = substr(substr(x, "@{}".format(taxa), 0), ",", -1)

    ogs = np.unique(np.append(ogA, ogB))
    T = pd.DataFrame(data=np.arange(ogs.size)[None, :], columns=ogs)
    Am = sp.sparse.coo_matrix(
        (np.ones(A.size), (np.arange(A.size), T[ogA].values.flatten())),
        shape=(A.size, ogs.size),
    )
    Bm = sp.sparse.coo_matrix(
        (np.ones(B.size), (np.arange(B.size), T[ogB].values.flatten())),
        shape=(B.size, ogs.size),
    )

    iA, iB = np.vstack(Am.dot(Bm.T).nonzero())
    gA = q(A.index)[iA]
    gB = q(B.index)[iB]

    G = nx.Graph()
    G.add_edges_from(np.vstack((gA, gB)).T)
    gn = q(G.nodes)
    gnnm = nx.convert_matrix.to_scipy_sparse_matrix(G)

    gn1 = gn[np.array([x.split("_")[0] for x in gn]) == id1]
    gn2 = gn[np.array([x.split("_")[0] for x in gn]) == id2]
    
    f1 = np.where(np.in1d(gn,gn1))[0]
    f2 = np.where(np.in1d(gn,gn2))[0]
    f = np.append(f1,f2)
    gnnm = gnnm[f,:][:,f]
    gn1 = gn[f1]
    gn2 = gn[f2]
    return gnnm, gn1, gn2


def _calculate_blast_graph(id1, id2, f_maps="maps/", eval_thr=1e-6, reciprocate=False):

    if os.path.exists(f_maps + "{}{}".format(id1, id2)):
        fA = f_maps + "{}{}/{}_to_{}.txt".format(id1, id2, id1, id2)
        fB = f_maps + "{}{}/{}_to_{}.txt".format(id1, id2, id2, id1)
    elif os.path.exists(f_maps + "{}{}".format(id2, id1)):
        fA = f_maps + "{}{}/{}_to_{}.txt".format(id2, id1, id1, id2)
        fB = f_maps + "{}{}/{}_to_{}.txt".format(id2, id1, id2, id1)
    else:
        raise FileExistsError(
            "BLAST mapping tables with the input IDs ({} and {}) not found in the specified path.".format(
                id1, id2
            )
        )

    A = pd.read_csv(fA, sep="\t", header=None, index_col=0)
    B = pd.read_csv(fB, sep="\t", header=None, index_col=0)

    A.columns = A.columns.astype("<U100")
    B.columns = B.columns.astype("<U100")

    A = A[A.index.astype("str") != "nan"]
    A = A[A.iloc[:, 0].astype("str") != "nan"]
    B = B[B.index.astype("str") != "nan"]
    B = B[B.iloc[:, 0].astype("str") != "nan"]

    A.index = id1 + "_" + A.index.astype("str").astype("object")
    B.iloc[:, 0] = (
        id1 + "_" + B.iloc[:, 0].values.flatten().astype("str").astype("object")
    )

    B.index = id2 + "_" + B.index.astype("str").astype("object")
    A.iloc[:, 0] = (
        id2 + "_" + A.iloc[:, 0].values.flatten().astype("str").astype("object")
    )

    i1 = np.where(A.columns == "10")[0][0]
    i3 = np.where(A.columns == "11")[0][0]

    inA = q(A.index)
    inB = q(B.index)

    inA2 = q(A.iloc[:, 0])
    inB2 = q(B.iloc[:, 0])
    gn1 = np.unique(np.append(inB2, inA))
    gn2 = np.unique(np.append(inA2, inB))
    gn = np.append(gn1, gn2)
    gnind = pd.DataFrame(data=np.arange(gn.size)[None, :], columns=gn)

    A.index = pd.Index(gnind[A.index].values.flatten())
    B.index = pd.Index(gnind[B.index].values.flatten())
    A.iloc[:, 0] = gnind[A.iloc[:, 0].values.flatten()].values.flatten()
    B.iloc[:, 0] = gnind[B.iloc[:, 0].values.flatten()].values.flatten()

    Arows = np.vstack((A.index, A.iloc[:, 0], A.iloc[:, i3])).T
    Arows = Arows[A.iloc[:, i1].values.flatten() <= eval_thr, :]
    gnnm1 = sp.sparse.lil_matrix((gn.size,) * 2)
    gnnm1[Arows[:, 0].astype("int32"), Arows[:, 1].astype("int32")] = Arows[
        :, 2
    ]  # -np.log10(Arows[:,2]+1e-200)

    Brows = np.vstack((B.index, B.iloc[:, 0], B.iloc[:, i3])).T
    Brows = Brows[B.iloc[:, i1].values.flatten() <= eval_thr, :]
    gnnm2 = sp.sparse.lil_matrix((gn.size,) * 2)
    gnnm2[Brows[:, 0].astype("int32"), Brows[:, 1].astype("int32")] = Brows[
        :, 2
    ]  # -np.log10(Brows[:,2]+1e-200)

    gnnm = (gnnm1 + gnnm2).tocsr()
    gnnms = (gnnm + gnnm.T) / 2
    if reciprocate:
        gnnm.data[:] = 1
        gnnms = gnnms.multiply(gnnm).multiply(gnnm.T).tocsr()
    gnnm = gnnms

    f1 = np.where(np.in1d(gn,gn1))[0]
    f2 = np.where(np.in1d(gn,gn2))[0]
    f = np.append(f1,f2)
    gnnm = gnnm[f,:][:,f]
    gn1 = gn[f1]
    gn2 = gn[f2]    
    return gnnm, gn1, gn2


def _coarsen_blast_graph(gnnm, gn1, gn2, gn, id1, id2, namesA, namesB):
    if namesA is not None:
        groupsA = {}
        for i in range(len(namesA)):
            name = namesA[i][1]
            L = groupsA.get(name, [])
            L.append(namesA[i][0])
            groupsA[name] = L
    else:
        groupsA = None

    if namesB is not None:
        groupsB = {}
        for i in range(len(namesB)):
            name = namesB[i][1]
            L = groupsB.get(name, [])
            L.append(namesB[i][0])
            groupsB[name] = L
    else:
        groupsB = None

    for n, groups, ids, g in zip(
        ["A", "B"], [groupsA, groupsB], [id1, id2], [gn1, gn2]
    ):
        if groups is not None:
            if isinstance(groups, dict):
                xdim = len(list(groups.keys()))
                for I in range(2):
                    print(
                        "Coarsening gene connectivity graph using labels `{}`, round {}.".format(
                            ids, I
                        )
                    )
                    X = []
                    Y = []
                    D = []
                    for i, k in enumerate(groups.keys()):
                        if len(groups[k]) > 1:
                            f = np.in1d(gn, [ids + "_" + x for x in groups[k]])
                            if f.sum() > 0:
                                z = gnnm[f].max(0).A.flatten()
                            else:
                                z = np.array([])
                        else:
                            f = gn == ids + "_" + groups[k][0]
                            if np.any(f):
                                z = gnnm[f].A.flatten()
                            else:
                                z = np.array([])
                        y = z.nonzero()[0]
                        d = z[y]
                        x = np.ones(y.size) * i
                        X.extend(x)
                        Y.extend(y)
                        D.extend(d)
                    if n == "A":
                        xa, ya = gnnm[gn1.size :].nonzero()
                        da = gnnm[gn1.size :].data
                        xa += xdim
                    else:
                        xa, ya = gnnm[: gn1.size].nonzero()
                        da = gnnm[: gn1.size].data
                        X = list(np.array(X) + gn1.size)
                    X.extend(xa)
                    Y.extend(ya)
                    D.extend(da)
                    gnnm = sp.sparse.coo_matrix(
                        (D, (X, Y)),
                        shape=(xdim + gnnm.shape[0] - g.size, gnnm.shape[1]),
                    ).T.tocsr()
                g = np.array([ids + "_" + x for x in list(groups.keys())])
                if n == "A":
                    gn1 = g
                else:
                    gn2 = g
                gn = np.append(gn1, gn2)
            else:
                raise TypeError(
                    "Gene groupings ({}) must be in dictionary form.".format(n)
                )
    f = gnnm.sum(1).A.flatten() != 0
    gn = gn[f]
    gn1 = gn1[np.in1d(gn1, gn)]
    gn2 = gn2[np.in1d(gn2, gn)]
    gnnm = gnnm[f, :][:, f]
    return gnnm, gn1, gn2, gn


def prepare_SAMap_loadings(sam, npcs=300):
    """ Prepares SAM object to contain the proper PC loadings associated with its manifold.
    Deposits the loadings in `sam.adata.varm['PCs_SAMap']`.
    
    Parameters
    ----------    
    sam - SAM object
    
    npcs - int, optional, default 300
        The number of PCs to calculate loadings for.
    
    """
    ra = sam.adata.uns["run_args"]
    preprocessing = ra.get("preprocessing", "StandardScaler")
    weight_PCs = ra.get("weight_PCs", False)
    A, _ = sam.calculate_nnm(
        n_genes=sam.adata.shape[1],
        preprocessing=preprocessing,
        npcs=npcs,
        weight_PCs=weight_PCs,
        sparse_pca=True,
        update_manifold=False,
        weight_mode='dispersion'
    )
    sam.adata.varm["PCs_SAMap"] = A


def _concatenate_sam(sams, nnm, op):

    acns = []
    obsks = []
    exps = []
    agns = []
    for i in range(len(sams)):
        acns.append(q(sams[i].adata.obs_names))
        obsks.append(np.array(sams[i].adata.obs_keys()))
        exps.append(sams[i].adata.X)
        agns.append(q(sams[i].adata.var_names))
    
    obsk = np.unique(np.concatenate(obsks))

    acn = np.concatenate(acns)
    agn = np.concatenate(agns)
    xx = sp.sparse.block_diag(exps,format='csr')
    
    gST = op[:, 0].astype("object") + ";" + op[:, 1].astype("object")

    
    sam = SAM(counts=(xx, agn, acn))
    sam.adata.uns['gene_pairs'] = gST
    
    sam.adata.uns["neighbors"] = {}
    nnm.setdiag(0)
    nnm = nnm.tocsr()
    nnm.eliminate_zeros()
    sam.adata.obsp["connectivities"] = nnm
    sam.adata.uns["neighbors"]["params"] = {
        "n_neighbors": 15,
        "method": "umap",
        "use_rep": "X",
        "metric": "euclidean",
    }

    for k in obsk:
        ann = []
        for i in range(len(sams)):
            if k in sams[i].adata.obs.keys():
                ann.append(
                    sams[i].adata.var_names[0].split("_")[0]
                    + "_"
                    + sams[i].get_labels(k).astype('str').astype("object")
                )
            else:
                ann.append(q([""] * sams[i].adata.shape[0]))

        sam.adata.obs[k] = pd.Categorical(np.concatenate(ann))

    a = []
    for i in range(len(sams)):
        a.extend(["batch" + str(i + 1)] * sams[i].adata.shape[0])
    sam.adata.obs["batch"] = pd.Categorical(np.array(a))
    sam.adata.obs.columns = sam.adata.obs.columns.astype("str")
    sam.adata.var.columns = sam.adata.var.columns.astype("str")
    return sam

def _map_features_un(A, B, sam1, sam2, thr=1e-6):
    i1 = np.where(A.columns == "10")[0][0]
    i3 = np.where(A.columns == "11")[0][0]

    inA = q(A.index)
    inB = q(B.index)

    gn1 = q(sam1.adata.var_names)
    gn2 = q(sam2.adata.var_names)

    gn1 = gn1[np.in1d(gn1, inA)]
    gn2 = gn2[np.in1d(gn2, inB)]

    A = A.iloc[np.in1d(inA, gn1), :]
    B = B.iloc[np.in1d(inB, gn2), :]

    inA2 = q(A.iloc[:, 0])
    inB2 = q(B.iloc[:, 0])

    A = A.iloc[np.in1d(inA2, gn2), :]
    B = B.iloc[np.in1d(inB2, gn1), :]

    gn = np.append(gn1, gn2)
    gnind = pd.DataFrame(data=np.arange(gn.size)[None, :], columns=gn)

    A.index = pd.Index(gnind[A.index].values.flatten())
    B.index = pd.Index(gnind[B.index].values.flatten())
    A.iloc[:, 0] = gnind[A.iloc[:, 0].values.flatten()].values.flatten()
    B.iloc[:, 0] = gnind[B.iloc[:, 0].values.flatten()].values.flatten()

    Arows = np.vstack((A.index, A.iloc[:, 0], A.iloc[:, i3])).T
    Arows = Arows[A.iloc[:, i1].values.flatten() <= thr, :]
    gnnm1 = sp.sparse.lil_matrix((gn.size,) * 2)
    gnnm1[Arows[:, 0].astype("int32"), Arows[:, 1].astype("int32")] = Arows[
        :, 2
    ]  # -np.log10(Arows[:,2]+1e-200)

    Brows = np.vstack((B.index, B.iloc[:, 0], B.iloc[:, i3])).T
    Brows = Brows[B.iloc[:, i1].values.flatten() <= thr, :]
    gnnm2 = sp.sparse.lil_matrix((gn.size,) * 2)
    gnnm2[Brows[:, 0].astype("int32"), Brows[:, 1].astype("int32")] = Brows[
        :, 2
    ]  # -np.log10(Brows[:,2]+1e-200)

    gnnm = (gnnm1 + gnnm2).tocsr()
    gnnms = (gnnm + gnnm.T) / 2
    gnnm.data[:] = 1
    gnnms = gnnms.multiply(gnnm).multiply(gnnm.T).tocsr()
    return gnnms, gn1, gn2


def _filter_gnnm(gnnm, thr=0.25):
    x, y = gnnm.nonzero()
    mas = gnnm.max(1).A.flatten()
    gnnm4 = gnnm.copy()
    gnnm4.data[gnnm4[x, y].A.flatten() < mas[x] * thr] = 0
    gnnm4.eliminate_zeros()
    x, y = gnnm4.nonzero()
    z = gnnm4.data
    gnnm4 = gnnm4.tolil()
    gnnm4[y, x] = z
    gnnm4 = gnnm4.tocsr()
    return gnnm4


def _get_pairs(sam1, sam2, gnnm, gn1, gn2, NOPs1=2, NOPs2=5):
    # gnnm = filter_gnnm(gnnm)
    su = gnnm.max(1).A
    su[su == 0] = 1
    #gnnm = gnnm.multiply(1 / su).tocsr()
    W1 = sam1.adata.var["weights"][gn1].values
    W2 = sam2.adata.var["weights"][gn2].values
    W = np.append(W1, W2)
    W[W < 0.0] = 0
    W[W > 0.0] = 1

    if NOPs1 == 0 and NOPs2 == 0:
        B = gnnm.multiply(W[None, :]).multiply(W[:, None]).tocsr()
        B.eliminate_zeros()
    else:
        B = sparse_knn(
            gnnm.multiply(W[None, :]).multiply(W[:, None]).tocsr(), NOPs1
        ).tocsr()
        B = sparse_knn(B.T, NOPs2).T.tocsr()
        B.eliminate_zeros()

        x, y = B.nonzero()
        data = np.vstack((B[x, y].A.flatten(), B[y, x].A.flatten())).max(0)
        B = sp.sparse.lil_matrix(B.shape)
        B[x, y] = data
        B[y, x] = data
        B = B.tocsr()
    return B


def _avg_as(s):
    return (np.append(
        s.adata.obsp["connectivities"][np.array(s.adata.obs["batch"]) == "batch1", :][
            :, np.array(s.adata.obs["batch"]) == "batch2"
        ]
        .sum(1)
        .A.flatten(),
        s.adata.obsp["connectivities"][np.array(s.adata.obs["batch"]) == "batch2", :][
            :, np.array(s.adata.obs["batch"]) == "batch1"
        ]
        .sum(1)
        .A.flatten()
    )  / s.adata.uns['mdata']['knn_1v2'][0].data.size )


def _parallel_init(ipl1x, isc1x, ipairs, ign1O, ign2O, iT2, iCORR, icorr_mode,icl,ics):
    global pl1
    global sc1
    global p
    global gn1O
    global gn2O
    global T2
    global CORR
    global cs
    global cl
    global corr_mode
    cs = ics
    cl = icl
    pl1 = ipl1x
    sc1 = isc1x
    p = ipairs
    gn1O = ign1O
    gn2O = ign2O
    T2 = iT2
    CORR = iCORR
    corr_mode = icorr_mode

@njit(parallel=True)
def _refine_corr_kernel(filt, p,indptr1,indices1,data1,indptr2,indices2,data2,n1,n2):
    p1 = p[:,0]
    p2 = p[:,1]
    res = np.zeros(p1.size)
    
    for j in prange(len(p1)):
        j1, j2 = p1[j], p2[j]

        pl1d = data1[indptr1[j1] : indptr1[j1 + 1]]
        pl1i = indices1[indptr1[j1] : indptr1[j1 + 1]]

        sc1d = data2[indptr2[j2] : indptr2[j2 + 1]]
        sc1i = indices2[indptr2[j2] : indptr2[j2 + 1]]

        x = np.zeros(n1)
        x[pl1i] = pl1d
        y = np.zeros(n2)
        y[sc1i] = sc1d
        iz = np.logical_or(x>0,y>0)
        izf = np.logical_and(x>0,y>0)

        if izf.sum()>0:
            x=x[iz]
            y=y[iz]
            res[j] = ((x-x.mean())*(y-y.mean()) / x.std() / y.std())[filt[iz]].sum() / x.size
        else:
            res[j] = 0
            
    return res
            
<<<<<<< HEAD
def _xicorr(X,Y):        
=======
def _xicorr(X,Y):
>>>>>>> d5f5550e
    n = X.size
    xi = np.argsort(X,kind='quicksort')
    Y = Y[xi]
    _,b,c = np.unique(Y,return_counts=True,return_inverse=True)
    r = np.cumsum(c)[b]
    _,b,c = np.unique(-Y,return_counts=True,return_inverse=True)
    l = np.cumsum(c)[b]
<<<<<<< HEAD

=======
>>>>>>> d5f5550e
    denominator = (2*(l*(n-l)).sum())
    if denominator > 0:
        return 1 - n*np.abs(np.diff(r)).sum() / denominator
    else:
<<<<<<< HEAD
        return 0        
=======
        return 0
>>>>>>> d5f5550e

def _refine_corr_parallel(
    sam1,
    sam2,
    st,
    gnnm,
    gn1,
    gn2,
    corr_mode="pearson",
    THR=0,
    use_seq=False,
    T1=0.0,
    T2=0.0,
    ncpus=os.cpu_count(),
    ct_labels=None    
):

    import scipy as sp

    gn = np.append(gn1, gn2)

    w1 = sam1.adata.var["weights"][gn1].values
    w2 = sam2.adata.var["weights"][gn2].values
    w = np.append(w1, w2)

    w[w > T1] = 1
    w[w < 1] = 0
    ix = np.array(["a"] * gn1.size + ["b"] * gn2.size)
    gnO = gn[w > 0]
    ix = ix[w > 0]
    gn1O = gnO[ix == "a"]
    gn2O = gnO[ix == "b"]  #
    gnnmO = gnnm[w > 0, :][:, w > 0]
    x, y = gnnmO.nonzero()
    pairs = np.unique(np.sort(np.vstack((x, y)).T, axis=1), axis=0)
    pairs[pairs >= gn1O.size] = pairs[pairs >= gn1O.size] - gn1O.size

    idx1 = np.where(st.adata.obs["batch"] == "batch1")[0]
    idx2 = np.where(st.adata.obs["batch"] == "batch2")[0]
    nnm = st.adata.obsp["connectivities"]
    x1 = sam1.adata[:, gn1O].X.tocsc().astype("float16")  # [:,pairs[:,0]]
    x2 = sam2.adata[:, gn2O].X.tocsc().astype("float16")  # [:,pairs[:,1]]

    nnm1 = nnm[:, idx1].astype("float16")
    nnm2 = nnm[:, idx2].astype("float16")

    s1 = nnm1.sum(1).A
    s1[s1 < 1e-3] = 1
    s1 = s1.flatten()[:, None]
    s2 = nnm2.sum(1).A
    s2[s2 < 1e-3] = 1
    s2 = s2.flatten()[:, None]

    pl1x = nnm1.dot(x1).multiply(1 / s1).tocsc()

    sc1x = nnm2.dot(x2).multiply(1 / s2).tocsc()

    p = pairs
    pl1 = pl1x
    sc1 = sc1x
    
    if corr_mode == 'mutual_info' or corr_mode == "xicorr":
        from multiprocessing import Pool, Manager
        CORR = Manager().dict()
        pc_chunksize = pl1.shape[1] // ncpus + 1
        if ct_labels is None:
            cl=cs=None
        else:
            cl,cs = ct_labels
            if not (isinstance(cs,list) or isinstance(cs,tuple)):
                cs = [cs]           
            if np.in1d(cl,cs).sum()==0:
                raise ValueError('Cell types not found in provided labels.')
                
        pool = Pool(
            ncpus, _parallel_init, [pl1, sc1, p, gn1O, gn2O, T2, CORR, corr_mode, cl, cs]
        )
        try:
            pool.map(_parallel_wrapper, range(p.shape[0]), chunksize=pc_chunksize)
        finally:
            pool.close()
            pool.join()
        CORR = CORR._getvalue()
    else:
        if ct_labels is not None:
            cl,cs = ct_labels
            if not (isinstance(cs,list) or isinstance(cs,tuple)):
                cs = [cs]                      
            filt = np.in1d(cl,cs)
            if filt.sum()==0:
                raise ValueError('Cell types not found in provided labels.')
                
        else:
            filt = np.array([True]*pl1.shape[0])       
        vals = _refine_corr_kernel(filt, p,pl1.indptr,pl1.indices,pl1.data,sc1.indptr,sc1.indices,sc1.data,pl1.shape[0],sc1.shape[0])
        CORR = dict(zip(to_vn(np.vstack((gn1O[p[:,0]],gn2O[p[:,1]])).T),vals))
    
    
    for k in CORR.keys():
        weight1 = sam1.adata.var["weights"][k.split(';')[0]]
        weight2 = sam2.adata.var["weights"][k.split(';')[1]]
        CORR[k] = 0 if CORR[k] < THR else CORR[k]
        CORR[k] = np.sqrt(CORR[k] * np.sqrt(weight1 * weight2))

    gnnm2 = gnnm.multiply(w[:, None]).multiply(w[None, :]).tocsr()
    x, y = gnnm2.nonzero()
    pairs = np.unique(np.sort(np.vstack((x, y)).T, axis=1), axis=0)
    CORR = np.array([CORR[x] for x in to_vn(gn[pairs])])

    
    gnnm3 = sp.sparse.lil_matrix(gnnm.shape)

    if use_seq:
        gnnm3[pairs[:, 0], pairs[:, 1]] = (
            CORR * gnnm2[pairs[:, 0], pairs[:, 1]].A.flatten()
        )
        gnnm3[pairs[:, 1], pairs[:, 0]] = (
            CORR * gnnm2[pairs[:, 1], pairs[:, 0]].A.flatten()
        )
    else:
        gnnm3[pairs[:, 0], pairs[:, 1]] = CORR  # *gnnm2[x,y].A.flatten()
        gnnm3[pairs[:, 1], pairs[:, 0]] = CORR  # *gnnm2[x,y].A.flatten()

    gnnm3 = gnnm3.tocsr()
    gnnm3.eliminate_zeros()

    return gnnm3, CORR

try:
    from fast_histogram import histogram2d
except:
    pass;

def hist2d(X,Y,bins=100,domain=None):
    if domain is None:
        xmin = X.min()
        xmax = X.max()
        ymin=Y.min()
        ymax=Y.max()    
        domain = [(xmin,xmax),(ymin,ymax)]
    return histogram2d(X,Y,bins,domain)

def calc_MI(X,Y,bins=100,cl=None,cs=None):    
    xmin = X.min()
    xmax = X.max()
    ymin=Y.min()
    ymax=Y.max()    
    domain = [(xmin,xmax),(ymin,ymax)]
    c_XY = hist2d(X,Y,bins=bins,domain=domain)
<<<<<<< HEAD
=======
    
    if cl is not None and cs is not None:
        f = np.in1d(cl,cs)*1.0
        bins1 = np.linspace(xmin,xmax,bins+1)
        bins2 = np.linspace(ymin,ymax,bins+1)
        w1 = binned_statistic(X,f,bins=bins1).statistic
        w2 = binned_statistic(Y,f,bins=bins2).statistic
        w1[np.isnan(w1)]=0
        w2[np.isnan(w2)]=0
    else:
        w1 = np.ones(c_XY.shape[1])
        w2 = np.ones(c_XY.shape[0])
    
    c_XY =np.sqrt(w1[:,None]*w2[None,:])*c_XY
>>>>>>> d5f5550e
    c_X = c_XY.sum(1)
    c_Y = c_XY.sum(0)
    
    c = c_XY
    c_normalized = c / c.sum()
    c1 = c_normalized.sum(1)
    c2 = c_normalized.sum(0)
    c1[c1==0]=1
    c2[c2==0]=1
    c_normalized[c_normalized==0]=1
    H_X = -(c1*np.log2(c1)).sum()
    H_Y = -(c2*np.log2(c2)).sum()
    H_XY = -(c_normalized*np.log2(c_normalized)).sum()
    
    H_Y = 0 if H_Y < 0 else H_Y
    H_X = 0 if H_X < 0 else H_X
    H_XY = 0 if H_XY < 0 else H_XY

    MI = H_X + H_Y - H_XY
    if MI <= 0 or H_X <= 0 or H_Y <= 0:
        return 0
    else:
        return MI / np.sqrt(H_X*H_Y)

def _parallel_wrapper(j):
    j1, j2 = p[j, 0], p[j, 1]

    pl1d = pl1.data[pl1.indptr[j1] : pl1.indptr[j1 + 1]]
    pl1i = pl1.indices[pl1.indptr[j1] : pl1.indptr[j1 + 1]]

    sc1d = sc1.data[sc1.indptr[j2] : sc1.indptr[j2 + 1]]
    sc1i = sc1.indices[sc1.indptr[j2] : sc1.indptr[j2 + 1]]

    x = np.zeros(pl1.shape[0])
    x[pl1i] = pl1d
    y = np.zeros(sc1.shape[0])
    y[sc1i] = sc1d

    ha = gn1O[j1] + ";" + gn2O[j2]

    try:
        if corr_mode == 'xicorr':
            CORR[ha] = _xicorr(x,y)
        elif corr_mode == 'mutual_info':
            CORR[ha] = calc_MI(x,y,cl=cl,cs=cs)
        else:
            raise ValueError(f'`{corr_mode}` not recognized.')
    except:
        CORR[ha] = 0


def _united_proj(wpca1, wpca2, k=20, metric="correlation", sigma=500, ef=200, M=48):

    print("Running hsnwlib")

    labels1 = np.arange(wpca1.shape[0])
    labels2 = np.arange(wpca2.shape[0])

    p1 = hnswlib.Index(space="cosine", dim=wpca1.shape[1])
    p2 = hnswlib.Index(space="cosine", dim=wpca2.shape[1])

    p1.init_index(max_elements=wpca1.shape[0], ef_construction=ef, M=M)
    p2.init_index(max_elements=wpca2.shape[0], ef_construction=ef, M=M)

    p1.add_items(wpca1, labels1)
    p2.add_items(wpca2, labels2)

    p1.set_ef(ef)
    p2.set_ef(ef)

    idx2, dist2 = p1.knn_query(wpca2, k=k)
    idx1, dist1 = p2.knn_query(wpca1, k=k)

    dist2 = 1 - dist2
    dist1 = 1 - dist1

    dist1[dist1 < 0] = 0
    dist2[dist2 < 0] = 0
    Dist1 = dist1  # np.exp(-1*(1-dist1)**2)
    Dist2 = dist2  # np.exp(-1*(1-dist2)**2)

    knn1v2 = sp.sparse.lil_matrix((wpca1.shape[0], wpca2.shape[0]))
    knn2v1 = sp.sparse.lil_matrix((wpca2.shape[0], wpca1.shape[0]))

    x1 = np.tile(np.arange(idx1.shape[0])[:, None], (1, idx1.shape[1])).flatten()
    x2 = np.tile(np.arange(idx2.shape[0])[:, None], (1, idx2.shape[1])).flatten()
    knn1v2[x1, idx1.flatten()] = Dist1.flatten()
    knn2v1[x2, idx2.flatten()] = Dist2.flatten()

    return knn1v2.tocsr(), knn2v1.tocsr()


def _mapping_window(sam1, sam2, gnnm, gn, K=20):

    ix = np.unique(np.sort(np.vstack((gnnm.nonzero())).T, axis=1), axis=0)
    ortholog_pairs = gn[ix]
    print("Found", ortholog_pairs.shape[0], "gene pairs")
    corr = gnnm[ix[:, 0], ix[:, 1]].A.flatten()
    corr = 0.5 + 0.5 * np.tanh(10 * (corr - 0.5))

    gns1 = ortholog_pairs[:, 0]
    gns2 = ortholog_pairs[:, 1]

    g1 = q(sam1.adata.var_names)
    g2 = q(sam2.adata.var_names)

    g1 = g1[np.in1d(g1, gns1)]
    g2 = g2[np.in1d(g2, gns2)]

    adata1 = sam1.adata[:, g1]
    adata2 = sam2.adata[:, g2]

    W1 = adata1.var["weights"].values[None,:]
    W2 = adata2.var["weights"].values[None,:]

    std = StandardScaler(with_mean=False)

    s1 = std.fit_transform(adata1.X)#.multiply(W1[None, :]).tocsr()
    s2 = std.fit_transform(adata2.X)#.multiply(W2[None, :]).tocsr()

    k = K

    A1 = pd.DataFrame(data=np.arange(g1.size)[None, :], columns=g1)
    A2 = pd.DataFrame(data=np.arange(g2.size)[None, :], columns=g2)

    G1 = A1[gns1].values.flatten()
    G2 = A2[gns2].values.flatten()

    avg = sp.sparse.lil_matrix((g1.size, g2.size))
    avg[G1, G2] = corr
    su1, su2 = avg.sum(1).A, avg.sum(0).A
    avg1 = avg.multiply(1 / su1).tocsr()
    avg2 = avg.multiply(1 / su2).tocsr()

    sp1 = s1.dot(avg2)
    sp2 = s2.dot(avg1.T)

    sp1 = std.fit_transform(sp1)
    sp2 = std.fit_transform(sp2)
    
    s1 = s1.multiply(W1).tocsr()
    sp1 = sp1.multiply(W2).tocsr()
    s2 = s2.multiply(W2).tocsr()
    sp2 = sp2.multiply(W1).tocsr()

    mu1 = s1.mean(0).A.flatten()[None, :]
    mu2 = s2.mean(0).A.flatten()[None, :]
    mu1s = sp1.mean(0).A.flatten()[None, :]
    mu2s = sp2.mean(0).A.flatten()[None, :]

    C1 = sam1.adata[:, g1].varm["PCs_SAMap"].T
    C2 = sam2.adata[:, g2].varm["PCs_SAMap"].T

    print("Recomputing PC projections with gene pair subsets...")
    ws1 = s1.dot(C1.T) - mu1.dot(C1.T)
    ws2 = s2.dot(C2.T) - mu2.dot(C2.T)
    wsp1 = sp1.dot(C2.T) - C2.dot(mu1s.T).T
    wsp2 = sp2.dot(C1.T) - C1.dot(mu2s.T).T
    wpca = np.hstack((np.vstack((ws1, wsp2)), np.vstack((wsp1, ws2))))

    wpca1 = wpca[: s1.shape[0], :]
    wpca2 = wpca[s1.shape[0] :, :]

    b1, b2 = _united_proj(wpca1, wpca2, k=k)
    
    output_dict = {}
    output_dict["translated_data1"] = sp.sparse.hstack((s1,sp1)).tocsr()
    output_dict["translated_data2"] = sp.sparse.hstack((sp2,s2)).tocsr()    
    output_dict["knn_1v2"] = b1.tocsr()
    output_dict["knn_2v1"] = b2.tocsr()
    output_dict["wPCA1"] = wpca1
    output_dict["wPCA2"] = wpca2
    output_dict["pca1"] = C1
    output_dict["pca2"] = C2
    output_dict["corr"] = corr
    output_dict["ortholog_pairs"] = ortholog_pairs
    output_dict["G_avg1"] = avg1.tocsr()
    output_dict["G_avg2"] = avg2.tocsr()
    output_dict["G_avg"] = avg.tocsr()
    output_dict["edge_weights"] = corr
    return output_dict


def _sparse_knn_ks(D, ks):
    D1 = D.tocoo()
    idr = np.argsort(D1.row)
    D1.row[:] = D1.row[idr]
    D1.col[:] = D1.col[idr]
    D1.data[:] = D1.data[idr]

    row, ind = np.unique(D1.row, return_index=True)
    ind = np.append(ind, D1.data.size)
    for i in range(ind.size - 1):
        idx = np.argsort(D1.data[ind[i] : ind[i + 1]])
        k = ks[row[i]]
        if idx.size > k:
            if k != 0:
                idx = idx[:-k]
            else:
                idx = idx
            D1.data[np.arange(ind[i], ind[i + 1])[idx]] = 0
    D1.eliminate_zeros()
    return D1


def _smart_expand(nnm, cl, NH=3):
    stage0 = nnm.copy()
    S = [stage0]
    running = stage0
    for i in range(1, NH + 1):
        stage = running.dot(stage0)
        running = stage
        stage = stage.tolil()
        for j in range(i):
            stage[S[j].nonzero()] = 0
        stage = stage.tocsr()
        S.append(stage)

    a, ix, c = np.unique(cl, return_counts=True, return_inverse=True)
    K = c[ix]

    for i in range(len(S)):
        s = _sparse_knn_ks(S[i], K).tocsr()
        a, c = np.unique(s.nonzero()[0], return_counts=True)
        numnz = np.zeros(s.shape[0], dtype="int32")
        numnz[a] = c
        K = K - numnz
        K[K < 0] = 0
        S[i] = s
    res = S[0]
    for i in range(1, len(S)):
        res = res + S[i]
    return res<|MERGE_RESOLUTION|>--- conflicted
+++ resolved
@@ -1526,11 +1526,7 @@
             
     return res
             
-<<<<<<< HEAD
-def _xicorr(X,Y):        
-=======
 def _xicorr(X,Y):
->>>>>>> d5f5550e
     n = X.size
     xi = np.argsort(X,kind='quicksort')
     Y = Y[xi]
@@ -1538,19 +1534,11 @@
     r = np.cumsum(c)[b]
     _,b,c = np.unique(-Y,return_counts=True,return_inverse=True)
     l = np.cumsum(c)[b]
-<<<<<<< HEAD
-
-=======
->>>>>>> d5f5550e
     denominator = (2*(l*(n-l)).sum())
     if denominator > 0:
         return 1 - n*np.abs(np.diff(r)).sum() / denominator
     else:
-<<<<<<< HEAD
         return 0        
-=======
-        return 0
->>>>>>> d5f5550e
 
 def _refine_corr_parallel(
     sam1,
@@ -1700,23 +1688,6 @@
     ymax=Y.max()    
     domain = [(xmin,xmax),(ymin,ymax)]
     c_XY = hist2d(X,Y,bins=bins,domain=domain)
-<<<<<<< HEAD
-=======
-    
-    if cl is not None and cs is not None:
-        f = np.in1d(cl,cs)*1.0
-        bins1 = np.linspace(xmin,xmax,bins+1)
-        bins2 = np.linspace(ymin,ymax,bins+1)
-        w1 = binned_statistic(X,f,bins=bins1).statistic
-        w2 = binned_statistic(Y,f,bins=bins2).statistic
-        w1[np.isnan(w1)]=0
-        w2[np.isnan(w2)]=0
-    else:
-        w1 = np.ones(c_XY.shape[1])
-        w2 = np.ones(c_XY.shape[0])
-    
-    c_XY =np.sqrt(w1[:,None]*w2[None,:])*c_XY
->>>>>>> d5f5550e
     c_X = c_XY.sum(1)
     c_Y = c_XY.sum(0)
     
